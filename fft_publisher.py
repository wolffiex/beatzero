--- conflicted
+++ resolved
@@ -216,26 +216,15 @@
         # Calculate volume
         volume = float(np.sqrt(np.mean(signal**2)))
 
-<<<<<<< HEAD
         # Detect kick drum (using energy detector and bass band)
         kick_detected = bool(
             onset_data.get("energy", {}).get("is_beat", False)
-            and smoothed_band_energy[0] > 0.65  # Bass band (80-250Hz)
-=======
-        # Detect kick drum (using energy detector and bass range)
-        kick_detected = bool(
-            onset_data.get("energy", {}).get("is_beat", False)
             and smoothed_band_energy[0] > 0.5  # Bass band (80-250Hz) for kick detection
->>>>>>> 503b0176
         )
 
         # Detect hi-hat (using the 5-8kHz ultra high frequency band)
         hihat_detected = bool(
-<<<<<<< HEAD
-            smoothed_band_energy[7] > 0.65  # Adjusted for adaptive scaling
-=======
             smoothed_band_energy[7] > 0.5  # Ultra high band (5-8kHz)
->>>>>>> 503b0176
             and onset_data.get("hfc", {}).get("is_beat", False)
         )
 
